import axios from 'axios';

// Interfaces

export interface PermitCheckSchema {
  loggedInUser: string;
  userAttributes: Record<string, any>;
  backendUrl: string;
  defaultAnswerIfNotExist: boolean;
  state: PermitStateSchema;
  check: (action: string, resource: string, userAttributes: Record<string, any>, resourceAttributes?: Record<string, any>) => boolean;
  addKeyToState: (action: string, resource: string, userAttributes: Record<string, any>, resourceAttributes?: Record<string, any>) => Promise<void>;
  loadLocalState: (actionsResourcesList: ActionResourceSchema[]) => Promise<void>;
  getCaslJson: () => CaslPermissionSchema[];
  loadLocalStateBulk: (actionsResourcesList: ActionResourceSchema[]) => Promise<void>;
  reset: () => void;
}

export interface CaslPermissionSchema {
  action: string;
  subject: string;
  inverted: boolean;
}

export interface PermitStateSchema {
  [key: string]: boolean;
}

export interface ActionResourceSchema {
  action: string;
  resource: string;
  userAttributes?: Record<string, any>;
  resourceAttributes?: Record<string, any>;
}

// Permit State
const permitLocalState: PermitStateSchema = {};
export let permitState: PermitCheckSchema;
export let permitCaslState: CaslPermissionSchema[] = [];
let isInitialized = false;

export type PermitProps = {
  loggedInUser: string;
  userAttributes?: Record<string, any>;
  backendUrl: string;
  defaultAnswerIfNotExist?: boolean;
};

const getBulkPermissionFromBE = async (url: string, user: string, actionsResourcesList: ActionResourceSchema[]): Promise<boolean[]> => {
  const payload = actionsResourcesList.map(({ action, resource, userAttributes = {}, resourceAttributes = {} }) => ({
    action,
    resource,
    userAttributes,
    resourceAttributes,
  }));

  const response = await axios.post(`${url}?user=${user}`, { resourcesAndActions: payload });
  return response.data.permittedList;
};

const getPermissionFromBE = async (url: string, user: string, action: string, resource: string, defaultPermission: boolean): Promise<boolean> => {
  return await axios
    .get(`${url}?user=${user}&action=${action}&resource=${resource}`)
    .then((response) => {
      return response.data.permitted;
    })
    .catch((error) => {
      if (error.response.status === 403) {
        return false;
      }
      // tslint:disable-next-line:no-console
      console.error(error);
      return defaultPermission;
    });
};

<<<<<<< HEAD
const generateStateKey = (action: string, resource: string, resourceAttributes: Record<string, any> = {}) => {
  const sortedAttributes = Object.keys(resourceAttributes)
    .sort()
    .reduce((obj, key) => {
      obj[key] = resourceAttributes[key];
      return obj;
    }, {} as Record<string, any>);
  const attributeKey = resourceAttributes && Object.keys(resourceAttributes).length > 0 ? `;resourceAttributes:${JSON.stringify(sortedAttributes)}` : '';
  return `action:${action};resource:${resource}${attributeKey}`;
};
let permitLocalState: PermitStateSchema = {};
export let permitState: PermitCheckSchema;
export let permitCaslState: CaslPermissionSchema[] = [];
=======
const generateStateKey = (action: string, resource: string, resourceAttributes: Record<string, any> = {}): string => {
  const sortedResourceAttributeKeys = Object.keys(resourceAttributes).sort();
>>>>>>> 4164d7fa

  const sortedResourceAttributes = sortedResourceAttributeKeys.reduce((obj, key) => {
    obj[key] = resourceAttributes[key];
    return obj;
  }, {} as Record<string, any>);

  const hasResourceAttributes = sortedResourceAttributeKeys.length > 0;

  const userAttributeKey = `;userAttributes:${JSON.stringify(permitState.userAttributes)}`;
  const resourceAttributeKey = hasResourceAttributes ? `;resourceAttributes:${JSON.stringify(sortedResourceAttributes)}` : '';

  return `user:${userAttributeKey};action:${action};resource:${resource}${resourceAttributeKey}`;
};

export const Permit = ({ loggedInUser, userAttributes = {}, backendUrl, defaultAnswerIfNotExist = false }: PermitProps) => {
  if (!loggedInUser) {
    throw new Error('loggedInUser is required');
  }
  if (!backendUrl || typeof backendUrl !== 'string') {
    throw new Error('backendUrl is required, put your backend check url here');
  }

  // Extracting common components from loadLocalState & loadLocalStateBulk and putting it in a helper function.
  const updatePermissionState = async (actionResource: ActionResourceSchema, permission: boolean) => {
    const { action, resource, resourceAttributes = {} } = actionResource;
    const key = generateStateKey(action, resource, resourceAttributes);
    permitLocalState[key] = permission;
    permitCaslState.push({
      action,
      subject: resource,
      inverted: !permission,
    });
  };

  const loadLocalState = async (actionsResourcesList: ActionResourceSchema[]) => {
    if (isInitialized) return;
    isInitialized = true;
    for (const actionResource of actionsResourcesList) {
      const permission = await getPermissionFromBE(backendUrl, loggedInUser, actionResource.action, actionResource.resource, defaultAnswerIfNotExist);
      await updatePermissionState(actionResource, permission);
    }
  };

  const loadLocalStateBulk = async (actionsResourcesList: ActionResourceSchema[]) => {
    if (isInitialized) return;
    isInitialized = true;
    const permittedList = await getBulkPermissionFromBE(backendUrl, loggedInUser, actionsResourcesList);
    for (const [i, actionResource] of actionsResourcesList.entries()) {
      await updatePermissionState(actionResource, permittedList[i]);
    }
  };

  const getCaslJson = () => {
    // console.debug(permitCaslState);
    return permitCaslState;
  };

  const check = (action: string, resource: string, resourceAttributes: Record<string, any> = {}): boolean => {
    const key = generateStateKey(action, resource, resourceAttributes);
    return permitLocalState[key] ?? defaultAnswerIfNotExist;
  };

  const addKeyToState = async (action: string, resource: string, resourceAttributes: Record<string, any> = {}) => {
    const permission = await getPermissionFromBE(backendUrl, loggedInUser, action, resource, defaultAnswerIfNotExist);
    await updatePermissionState({ action, resource, userAttributes: permitState.userAttributes, resourceAttributes }, permission);
  };

  // use function on logout / user permission change
  const reset = () => {
    permitLocalState = {};
    permitCaslState = [];
    isInitialized = false;
  }

  permitState = {
    addKeyToState,
    loadLocalState,
    loadLocalStateBulk,
    loggedInUser,
    backendUrl,
    defaultAnswerIfNotExist,
    state: permitLocalState,
    userAttributes,
    check,
    getCaslJson,
    reset
  };

  return permitState;
};<|MERGE_RESOLUTION|>--- conflicted
+++ resolved
@@ -13,7 +13,6 @@
   loadLocalState: (actionsResourcesList: ActionResourceSchema[]) => Promise<void>;
   getCaslJson: () => CaslPermissionSchema[];
   loadLocalStateBulk: (actionsResourcesList: ActionResourceSchema[]) => Promise<void>;
-  reset: () => void;
 }
 
 export interface CaslPermissionSchema {
@@ -74,24 +73,8 @@
     });
 };
 
-<<<<<<< HEAD
-const generateStateKey = (action: string, resource: string, resourceAttributes: Record<string, any> = {}) => {
-  const sortedAttributes = Object.keys(resourceAttributes)
-    .sort()
-    .reduce((obj, key) => {
-      obj[key] = resourceAttributes[key];
-      return obj;
-    }, {} as Record<string, any>);
-  const attributeKey = resourceAttributes && Object.keys(resourceAttributes).length > 0 ? `;resourceAttributes:${JSON.stringify(sortedAttributes)}` : '';
-  return `action:${action};resource:${resource}${attributeKey}`;
-};
-let permitLocalState: PermitStateSchema = {};
-export let permitState: PermitCheckSchema;
-export let permitCaslState: CaslPermissionSchema[] = [];
-=======
 const generateStateKey = (action: string, resource: string, resourceAttributes: Record<string, any> = {}): string => {
   const sortedResourceAttributeKeys = Object.keys(resourceAttributes).sort();
->>>>>>> 4164d7fa
 
   const sortedResourceAttributes = sortedResourceAttributeKeys.reduce((obj, key) => {
     obj[key] = resourceAttributes[key];
@@ -159,13 +142,6 @@
     await updatePermissionState({ action, resource, userAttributes: permitState.userAttributes, resourceAttributes }, permission);
   };
 
-  // use function on logout / user permission change
-  const reset = () => {
-    permitLocalState = {};
-    permitCaslState = [];
-    isInitialized = false;
-  }
-
   permitState = {
     addKeyToState,
     loadLocalState,
@@ -177,7 +153,6 @@
     userAttributes,
     check,
     getCaslJson,
-    reset
   };
 
   return permitState;
